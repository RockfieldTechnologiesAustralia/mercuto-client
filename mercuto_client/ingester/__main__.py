--- conflicted
+++ resolved
@@ -70,7 +70,8 @@
     ftp_server_port: int = 2121,
     ftp_server_rename: bool = True,
     max_attempts: int = 1000,
-    backup_location: Optional[list[ParseResult]] = None
+    backup_location: Optional[list[ParseResult]] = None,
+    timezone: Optional[str] = None,
 ):
 
     if backup_location is None:
@@ -133,6 +134,7 @@
             api_key=api_key,
             hostname=hostname,
             verify_ssl=verify_ssl,
+            timezone=timezone
         )
 
         if mapping is not None:
@@ -229,29 +231,25 @@
     parser.add_argument('--no-rename', action='store_true',
                         help='Add the current timestamp to the end of the files received via FTP. \
                         This is useful to avoid overwriting files with the same name.')
-<<<<<<< HEAD
     parser.add_argument('-i', '--insecure', action="store_true",
                         help='Disable SSL verification',
                         default=False)
-    parser.add_argument('-b', '--backup_location', action="append",
+    parser.add_argument('-b', '--backup-location', action="append",
                         help='Backup location to store ingested files. Must be a valid URL, e.g. scp://user@host/path. '
                         'Can be specified multiple times.',
                         type=urlparse)
     parser.add_argument('-e', '--pid-file', help='Ths location to create the PID file', type=Path, default=None)
-=======
     parser.add_argument('--timezone', type=str,
                         help='Timezone to use for data uploads (e.g. "Australia/Melbourne"). \
                         If not provided, no timezone will be sent on uploads. \
                         Only needed if data files do not contain timezone information (E.g. Campbell Scientific loggers).',
                         default=None)
->>>>>>> 2ce7f04d
 
     args = parser.parse_args()
 
     launch_mercuto_ingester(
         project=args.project,
         api_key=args.api_key,
-<<<<<<< HEAD
         verify_ssl=not args.insecure,
         pid_file=args.pid_file,
         workdir=args.workdir,
@@ -267,11 +265,9 @@
         ftp_server_port=args.port,
         ftp_server_rename=not args.no_rename,
         max_attempts=args.max_attempts,
-        backup_location=args.backup_location
-=======
+        backup_location=args.backup_location,
         hostname=args.hostname,
         timezone=args.timezone
->>>>>>> 2ce7f04d
     )
 
 
